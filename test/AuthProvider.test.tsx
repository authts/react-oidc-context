<<<<<<< HEAD
import { renderHook, waitFor, act } from "@testing-library/react";
=======
import { renderHook } from "@testing-library/react-hooks";
import { renderHook as renderHook2, waitFor } from "@testing-library/react";
>>>>>>> 780cd3b1
import { mocked } from "jest-mock";
import { UserManager, User } from "oidc-client-ts";
import { useAuth } from "../src/useAuth";
import { createWrapper } from "./helpers";

const settingsStub = {
    authority: "authority",
    client_id: "client",
    redirect_uri: "redirect",
};
const user = { id_token: "__test_user__" } as User;

describe("AuthProvider", () => {
    it("should signinRedirect when asked", async () => {
        // arrange
        const wrapper = createWrapper({ ...settingsStub });

        const { result } = renderHook(() => useAuth(), {
            wrapper,
        });

        await waitFor(() => expect(result.current.user).toBeUndefined());

        //act
        await act(() => result.current.signinRedirect());

        // assert
        expect(UserManager.prototype.signinRedirect).toHaveBeenCalled();
        expect(UserManager.prototype.getUser).toHaveBeenCalled();
    });

    it("should handle signinCallback success and call onSigninCallback", async () => {
        // arrange
        const onSigninCallback = jest.fn();
        window.history.pushState(
            {},
            document.title,
            "/?code=__test_code__&state=__test_state__",
        );
        expect(window.location.href).toBe(
            "https://www.example.com/?code=__test_code__&state=__test_state__",
        );

        const wrapper = createWrapper({ ...settingsStub, onSigninCallback });

        renderHook(() => useAuth(), {
            wrapper,
        });

        // assert
        expect(UserManager.prototype.signinCallback).toHaveBeenCalledTimes(2);
        await waitFor(() => expect(onSigninCallback).toHaveBeenCalledTimes(2));
    });

    it("should run onSigninCallback only once in StrictMode", async () => {
        // arrange
        const onSigninCallback = jest.fn();
        window.history.pushState(
            {},
            document.title,
            "/?code=__test_code__&state=__test_state__",
        );
        expect(window.location.href).toBe(
            "https://www.example.com/?code=__test_code__&state=__test_state__",
        );

        const wrapper = createWrapper({ ...settingsStub, onSigninCallback });

        // act
        renderHook2(() => useAuth(), {
            wrapper,
        });

        // assert
        await waitFor(() => expect(onSigninCallback).toBeCalledTimes(1));
        await waitFor(() =>
            expect(UserManager.prototype.signinCallback).toHaveBeenCalledTimes(
                1,
            ),
        );
    });

    it("should handle signinCallback errors and call onSigninCallback", async () => {
        // arrange
        const onSigninCallback = jest.fn();
        window.history.pushState(
            {},
            document.title,
            "/?error=__test_error__&state=__test_state__",
        );
        expect(window.location.href).toBe(
            "https://www.example.com/?error=__test_error__&state=__test_state__",
        );

        const wrapper = createWrapper({ ...settingsStub, onSigninCallback });

        // act
        renderHook(() => useAuth(), {
            wrapper,
        });

        // assert
        expect(UserManager.prototype.signinCallback).toHaveBeenCalledTimes(2);
        await waitFor(() => expect(onSigninCallback).toHaveBeenCalledTimes(2));
    });

    it("should handle removeUser and call onRemoveUser", async () => {
        // arrange
        const onRemoveUser = jest.fn();

        const wrapper = createWrapper({ ...settingsStub, onRemoveUser });
        const { result } = renderHook(() => useAuth(), {
            wrapper,
        });

        // act
        await act(() => result.current.removeUser());

        // assert
        expect(UserManager.prototype.removeUser).toHaveBeenCalled();

        await waitFor(() => expect(onRemoveUser).toHaveBeenCalled());
    });

    it("should handle signoutRedirect and call onSignoutRedirect", async () => {
        // arrange
        const onSignoutRedirect = jest.fn();
        const wrapper = createWrapper({ ...settingsStub, onSignoutRedirect });
        const { result } = renderHook(() => useAuth(), {
            wrapper,
        });

        // act
        await act(() => result.current.signoutRedirect());

        // assert
        expect(UserManager.prototype.signoutRedirect).toHaveBeenCalled();

        await waitFor(() => expect(onSignoutRedirect).toHaveBeenCalled());
    });

    it("should handle signoutPopup and call onSignoutPopup", async () => {
        // arrange
        const onSignoutPopup = jest.fn();
        const wrapper = createWrapper({ ...settingsStub, onSignoutPopup });
        const { result } = renderHook(() => useAuth(), {
            wrapper,
        });

        // act
        await act(() => result.current.signoutPopup());

        // assert
        expect(UserManager.prototype.signoutPopup).toHaveBeenCalled();

        await waitFor(() => expect(onSignoutPopup).toHaveBeenCalled());
    });

    it("should get the user", async () => {
        const mockGetUser = mocked(
            UserManager.prototype,
        ).getUser.mockImplementation(() => {
            return new Promise((resolve) => {
                resolve(user);
            });
        });

        // arrange
        const wrapper = createWrapper({ ...settingsStub });

        // act
        const { result } = renderHook(() => useAuth(), {
            wrapper,
        });

        // assert
        await waitFor(() =>
            expect(UserManager.prototype.getUser).toHaveBeenCalled(),
        );

        await waitFor(() => expect(result.current.user).toBe(user));

        mockGetUser.mockRestore();
    });

    it("should use a custom UserManager implementation", async () => {
        // arrange
        class CustomUserManager extends UserManager {}
        CustomUserManager.prototype.signinRedirect = jest
            .fn()
            .mockResolvedValue(undefined);

        const wrapper = createWrapper({
            ...settingsStub,
            implementation: CustomUserManager,
        });
        const { result } = renderHook(() => useAuth(), {
            wrapper,
        });

        await waitFor(() => {
            expect(result.current.user).toBeUndefined();
        });

        // act
        await act(() => result.current.signinRedirect());

        // assert
        expect(UserManager.prototype.signinRedirect).not.toHaveBeenCalled();
        expect(CustomUserManager.prototype.signinRedirect).toHaveBeenCalled();
    });

    it("should should throw when no UserManager implementation exists", async () => {
        // arrange
        const wrapper = createWrapper({
            ...settingsStub,
            implementation: null,
        });

        try {
            renderHook(() => useAuth(), {
                wrapper,
            });
        } catch (err) {
            expect(err).toBeInstanceOf(Error);
        }
    });

    it("should set isLoading to false after initializing", async () => {
        // arrange
        const wrapper = createWrapper({ ...settingsStub });
        const { result } = renderHook(() => useAuth(), {
            wrapper,
        });
        expect(result.current.isLoading).toBe(true);

        // act & assert
        await waitFor(() => expect(result.current.isLoading).toBe(false));
    });

    it("should set isLoading to true during a navigation", async () => {
        // arrange
        let resolve: (value: User) => void;
        const mockSigninPopup = mocked(
            UserManager.prototype,
        ).signinPopup.mockReturnValue(
            new Promise((_resolve) => {
                resolve = _resolve;
            }),
        );
        const wrapper = createWrapper({ ...settingsStub });
        const { result } = renderHook(() => useAuth(), {
            wrapper,
        });

        await waitFor(() => expect(result.current.isLoading).toBe(false));

        // act
        void act(() => void result.current.signinPopup());

        // assert
        await waitFor(() => expect(result.current.isLoading).toBe(true));

        // act
        void act(() => resolve({} as User));

        // assert
        await waitFor(() => {
            expect(result.current.isLoading).toBe(false);
        });

        mockSigninPopup.mockRestore();
    });

    it("should set activeNavigator based on the most recent navigation", async () => {
        // arrange
        let resolve: (value: User) => void;
        const mockSigninPopup = mocked(
            UserManager.prototype,
        ).signinPopup.mockReturnValue(
            new Promise((_resolve) => {
                resolve = _resolve;
            }),
        );
        const wrapper = createWrapper({ ...settingsStub });
        const { result } = renderHook(() => useAuth(), {
            wrapper,
        });

        expect(result.current.activeNavigator).toBe(undefined);

        // act
        void act(() => void result.current.signinPopup());

        // assert
        await waitFor(() =>
            expect(result.current.activeNavigator).toBe("signinPopup"),
        );

        // act
        void act(() => resolve({} as User));

        // assert
        await waitFor(() =>
            expect(result.current.activeNavigator).toBe(undefined),
        );

        mockSigninPopup.mockRestore();
    });
});<|MERGE_RESOLUTION|>--- conflicted
+++ resolved
@@ -1,9 +1,4 @@
-<<<<<<< HEAD
 import { renderHook, waitFor, act } from "@testing-library/react";
-=======
-import { renderHook } from "@testing-library/react-hooks";
-import { renderHook as renderHook2, waitFor } from "@testing-library/react";
->>>>>>> 780cd3b1
 import { mocked } from "jest-mock";
 import { UserManager, User } from "oidc-client-ts";
 import { useAuth } from "../src/useAuth";
@@ -54,8 +49,8 @@
         });
 
         // assert
-        expect(UserManager.prototype.signinCallback).toHaveBeenCalledTimes(2);
-        await waitFor(() => expect(onSigninCallback).toHaveBeenCalledTimes(2));
+        expect(UserManager.prototype.signinCallback).toHaveBeenCalledTimes(1);
+        await waitFor(() => expect(onSigninCallback).toHaveBeenCalledTimes(1));
     });
 
     it("should run onSigninCallback only once in StrictMode", async () => {
@@ -73,7 +68,7 @@
         const wrapper = createWrapper({ ...settingsStub, onSigninCallback });
 
         // act
-        renderHook2(() => useAuth(), {
+        renderHook(() => useAuth(), {
             wrapper,
         });
 
@@ -106,8 +101,8 @@
         });
 
         // assert
-        expect(UserManager.prototype.signinCallback).toHaveBeenCalledTimes(2);
-        await waitFor(() => expect(onSigninCallback).toHaveBeenCalledTimes(2));
+        expect(UserManager.prototype.signinCallback).toHaveBeenCalledTimes(1);
+        await waitFor(() => expect(onSigninCallback).toHaveBeenCalledTimes(1));
     });
 
     it("should handle removeUser and call onRemoveUser", async () => {
